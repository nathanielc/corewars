--- conflicted
+++ resolved
@@ -5,12 +5,6 @@
 #[macro_use]
 mod util;
 
-<<<<<<< HEAD
-pub mod load_file;
 pub mod parser;
-=======
-pub mod parse_nom;
-pub mod parse_pest;
 
-mod load_file;
->>>>>>> 48d15b3f
+mod load_file;